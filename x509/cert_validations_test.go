// Copyright The Notary Project Authors.
// Licensed under the Apache License, Version 2.0 (the "License");
// you may not use this file except in compliance with the License.
// You may obtain a copy of the License at
//
// http://www.apache.org/licenses/LICENSE-2.0
//
// Unless required by applicable law or agreed to in writing, software
// distributed under the License is distributed on an "AS IS" BASIS,
// WITHOUT WARRANTIES OR CONDITIONS OF ANY KIND, either express or implied.
// See the License for the specific language governing permissions and
// limitations under the License.

package x509

import (
	"crypto/x509"
	"crypto/x509/pkix"
	_ "embed"
	"encoding/asn1"
	"testing"
	"time"

	"github.com/notaryproject/notation-core-go/testhelper"
)

// ---------------- Chain Validations ----------------

var rootCertPem = "-----BEGIN CERTIFICATE-----\n" +
	"MIICyTCCAbGgAwIBAgIJAMKoxLbsiLVFMA0GCSqGSIb3DQEBCwUAMA8xDTALBgNV\n" +
	"BAMMBFJvb3QwIBcNMjIwNjMwMTkyMDAyWhgPMjEyMjA2MDYxOTIwMDJaMA8xDTAL\n" +
	"BgNVBAMMBFJvb3QwggEiMA0GCSqGSIb3DQEBAQUAA4IBDwAwggEKAoIBAQC79rff\n" +
	"wcHY1g4Y3V89m8wmT9O5EuWzv2CXMRNuDHiAEzYtpCCZNXUzK2tDx0SMm7gSbL5R\n" +
	"sygeug1xo6B5ItcpS3Jr65sFd8XO/F2g8PRGZH5eZEBF+dogOjP1QgpkHtAtWuZh\n" +
	"Lc4O9Le6uqLHRm2bFOnyiqSSa/DbXdTXMIabOgVIHHOrDRM+uBYkPqV2PtUnGiNx\n" +
	"mVSatO/Gd8AMJ3QjuGxiArrMGPn5H0NrhaESbioFET2uHx337KNpSXjYOvI4zqbn\n" +
	"/E5XQrXk7WFvrrVytSNvoZKe2C3Rkx++LlMo6mGjnV4LmKptHRGEn+G4BxhFfYSF\n" +
	"cg8i2f/DPUEksEyvAgMBAAGjJjAkMBIGA1UdEwEB/wQIMAYBAf8CAQIwDgYDVR0P\n" +
	"AQH/BAQDAgIEMA0GCSqGSIb3DQEBCwUAA4IBAQB15AV+zNYU9H6CP4kT15yUaxE1\n" +
	"X1z5vt5K7yC0KTQgEuwouyhjK74FtGb7DRz1Irmncx9Ev109CCWfQIasJw1NaHCC\n" +
	"+TB0y7CVet4nawFTVTt3rJoLm3AAAh5EY0cOxSfF+kBSWQAPzBwK4XeeF10fqZde\n" +
	"r5ArNp1mk1X1GQPWr+bFzuAhOfbyo1rtX3JhTi9aPrH056mIVfnnS/6+jjqOYpeJ\n" +
	"EE2d/AqAytdgXIWq0Y/x/wymXgVINK2NEs1ajRyLPc9uGopZZFKyteqSbIk5H1PM\n" +
	"iVADu+Kjj+JocaQ4vRFSmR+5DGnLdBkP+woioprEIYD42nn7vW0yAZcuLnmo\n" +
	"-----END CERTIFICATE-----"

var intermediateCertPem1 = "-----BEGIN CERTIFICATE-----\n" +
	"MIICyjCCAbKgAwIBAgIBATANBgkqhkiG9w0BAQsFADAPMQ0wCwYDVQQDDARSb290\n" +
	"MCAXDTIyMDYzMDE5MjAwM1oYDzMwMjExMDMxMTkyMDAzWjAYMRYwFAYDVQQDDA1J\n" +
	"bnRlcm1lZGlhdGUxMIIBIjANBgkqhkiG9w0BAQEFAAOCAQ8AMIIBCgKCAQEA1JTs\n" +
	"aiC/7+bho43kMVyHDwCsuocYp4PvYahB59NsKDR4QbrImU5ziaQ94D0DQqthe9pm\n" +
	"qOW0SxN/vSRJAZFELxacrB9hc1y4MjiDYaRSt/LVx7astylBV/QRpmxWSEqp0Avu\n" +
	"6nMJivIa1sD0WIEchizx6jG9BI5ULr9LbJICYvMgDalQR+0JGG+rKWnf1mPZyxEu\n" +
	"9zEh215LCg5K56P3W5kC8fKBXSdSgTqZAvHzp6u78qet9S8gARtOEfS03A/7y7MC\n" +
	"U0Sn2wdQyQdci0PBsR2sTZvUw179Cr93r5aRbb3I6jXgMWHAP2vvIndb9CM9ePyY\n" +
	"yEy4Je7oWVVfMQ3CWQIDAQABoyYwJDASBgNVHRMBAf8ECDAGAQH/AgEBMA4GA1Ud\n" +
	"DwEB/wQEAwICBDANBgkqhkiG9w0BAQsFAAOCAQEALR0apUQVbWGmagLUz4Y/bRsl\n" +
	"mY9EJJXCiLuSxVWd3offjZfQTlGkQkCAW9FOQnm7JhEtaaHF1+AEVLo56/Gsd/hk\n" +
	"sXsrBagYGi72jun7QTb6j7iZ3X9zanrP3SjdkpjVnqxRfH83diSh0r68Xruq1NSK\n" +
	"qhUy1V+KQaXF0SSEutPqdTCoXUyxyXohVLU78uqZX/jx9Nc1XDuW9AZd+hMsLdk8\n" +
	"qGJqHYFvj2vOHGMTeYk8dWgMBthQeL0wdsg2AvKtAvn6FQXCN7mKCWjpFTtYsU8v\n" +
	"NsesS9M/i+geJjR/8/DDT3RP7S100BtCMm4XfHfmKcjXVaBh5evQVqGsa6TKLw==\n" +
	"-----END CERTIFICATE-----"

var intermediateCertPem2 = "-----BEGIN CERTIFICATE-----\n" +
	"MIIC0zCCAbugAwIBAgIBATANBgkqhkiG9w0BAQsFADAYMRYwFAYDVQQDDA1JbnRl\n" +
	"cm1lZGlhdGUxMCAXDTIyMDYzMDE5MjAwM1oYDzMwMjExMDMxMTkyMDAzWjAYMRYw\n" +
	"FAYDVQQDDA1JbnRlcm1lZGlhdGUyMIIBIjANBgkqhkiG9w0BAQEFAAOCAQ8AMIIB\n" +
	"CgKCAQEAxH57OcIDpmuHgZ3y78HpyfNHVy0JwIpIp1quSBN5SHRkzouh+LcuVjic\n" +
	"/1DGwiut312XeIyKoeOLcNnsY1qfZgxtFxJCfZSArnyoHb6O0vRvUq/yY1cjOZea\n" +
	"J4U/ZsSPEt4S5oFApWLGFH6c7sRNmh3bPcPDsm1gNd+gM/UCSyCH62gmRn3r5nKA\n" +
	"4fkwrs46tBGDs+bwwj5/AupJETX4P+NaFE7XcAJP6ShMAGa/ykunyEvDsc8tdzhD\n" +
	"zvoyWRxMjrTZlAu+5THbz4ZgRZja2noQDGoV5g9QMzebLbAS/+YY+OJfGHtA0li8\n" +
	"THw5ZzButCmk+Us49FlN0MlyDC4oNwIDAQABoyYwJDASBgNVHRMBAf8ECDAGAQH/\n" +
	"AgEAMA4GA1UdDwEB/wQEAwICBDANBgkqhkiG9w0BAQsFAAOCAQEADbd56yUDfUCQ\n" +
	"pahXOS0OYBJ9GB+PRdp6lkvZTNPfu5cynZwla1juZFee71w+fcppSzpecGu8esLO\n" +
	"h9+1RooWKGqJpLoAvvUJMW6kZsGBTPjpSeH6xUP9HwxfWrZwg3FMMGMIzOs90jCZ\n" +
	"47U6CevxAGTtkvO8QMIQOx9VNcUDjX1utlkyCdAHccZLq2gw9wWHSfZWydKXpJVP\n" +
	"ffDPsF4LkjJb7XHFB8KOxYjvyomLXGTNlni1hRxadSKrRX9xeAztIZ1ReFgYVRQn\n" +
	"8TwCIeaN4N2TNJWeVmBSnYU7iuay6A/qkauuG2+Hc7eL834IzRejYpecoCjBwQFT\n" +
	"6OInMQCKnA==\n" +
	"-----END CERTIFICATE-----"

var codeSigningLeafPem = "-----BEGIN CERTIFICATE-----\n" +
	"MIIC5DCCAcygAwIBAgIBATANBgkqhkiG9w0BAQsFADAYMRYwFAYDVQQDDA1JbnRl\n" +
	"cm1lZGlhdGUyMCAXDTIyMDYzMDE5MjAwM1oYDzMwMjExMDMxMTkyMDAzWjAaMRgw\n" +
	"FgYDVQQDDA9Db2RlU2lnbmluZ0xlYWYwggEiMA0GCSqGSIb3DQEBAQUAA4IBDwAw\n" +
	"ggEKAoIBAQCfySlwm2lF1eMP8RZVjG1PAp6wJiqNfI1m4Oll5jZFBDPLFqUJFG2i\n" +
	"Zun5GecxJD8mz56AxB95vohQd1+AkPXE7bCpN085hQm3jMbbdg0N0HS+cAATGUDR\n" +
	"VEi/laHLSs8myuG9enJ1/EIGli8hZnOeSW46RaHtlawPbIXa8/8yV1McmrQjOOqj\n" +
	"K+m1Rra2J3apyqUL37K6MrydoLIy/ldvuGbfMDrsRZVu6GbtNMyV+6qwc91NL0aa\n" +
	"g67ge3LaQ4VcLXFSCYpbNzBMl+xBYGLFS4EgNe3VT0HOfOwYn7hcwRF7I0jmUBgH\n" +
	"BTP2yGYKuobDMslaK+FHisptT/qn29ihAgMBAAGjNTAzMA4GA1UdDwEB/wQEAwIH\n" +
	"gDAMBgNVHRMBAf8EAjAAMBMGA1UdJQQMMAoGCCsGAQUFBwMDMA0GCSqGSIb3DQEB\n" +
	"CwUAA4IBAQB8BAQTnqDkm4K4l0W6a26gl+usPmKzOsrFuKCbeAjUuNMOEcnignO0\n" +
	"URPXvXBEbQGMyNNmS7ix7JjU4BqbM4KSFfIXrCWvdHZTicWl+1+84HVktwmW2bIg\n" +
	"xJPo+m1ZLAsRLnBFmf27p7QBYVCYUvNKvbAqgP9rOPtTOkHe2WtiVNAGxDvWBdKr\n" +
	"gHcqUwRA3v7VfmW9EDoxLvkI9R0HolbiYQzp7GmA+KT5L/CMd50+2fUGaUnaacrU\n" +
	"v8kypIYx5OTOGTYisidXueUhhbp6RZYvpiQuX+O/bkIjSPMf+oXgbDcpRe18XeK4\n" +
	"cwtsQn/iENuvFcfRHcFhvRjEFrIP+Ugx\n" +
	"-----END CERTIFICATE-----"

var invalidTimeStampingLeafPem = "-----BEGIN CERTIFICATE-----\n" +
	"MIIC5TCCAc2gAwIBAgIBATANBgkqhkiG9w0BAQsFADAYMRYwFAYDVQQDDA1JbnRl\n" +
	"cm1lZGlhdGUyMCAXDTIyMDYzMDE5MjAwNFoYDzMwMjExMDMxMTkyMDA0WjAbMRkw\n" +
	"FwYDVQQDDBBUaW1lU3RhbXBpbmdMZWFmMIIBIjANBgkqhkiG9w0BAQEFAAOCAQ8A\n" +
	"MIIBCgKCAQEAyx2ispY5C5sQCiLAuCUTp4wv+fpgHwzE4an8eqi+Jrm0tEabTdzP\n" +
	"IdZFRYPZbgRx+D9DKeN76f+rt51G9gOX77fYWyIXgnVL4UAYNlQj58hqZ0IO22vT\n" +
	"nIFiDbJoSPuamQaLZNuluiirUwJv1uqSQiEnWHC4LhKwNOo4UHH5S3XkkYRpdFBF\n" +
	"Tm4uOTaQJA9dfCh+0wbe7ZlEjDiuk1GTSQu69EPIl4IK7aEWqdvk2z1Pg4YkgJZX\n" +
	"mWzkECNayUiBeHj7lL5ZnyZeki2l77WzXe/j5dgQ9E2+63hfBew+O/XeS/Tm/TyQ\n" +
	"0P8bQre6vbn9820Cpyg82fd1+5bwYedwVwIDAQABozUwMzAOBgNVHQ8BAf8EBAMC\n" +
	"B4AwDAYDVR0TAQH/BAIwADATBgNVHSUEDDAKBggrBgEFBQcDCDANBgkqhkiG9w0B\n" +
	"AQsFAAOCAQEAB9Z80K17p4J3VCqVcKyhgkzzYPoKiBWFThVwxS2+TKY0x4zezSAT\n" +
	"69Nmf7NkVH4XyvCEUfgdWYst4t41rH3b5MTMOc5/nPeMccDWT0eZRivodF5hFWZd\n" +
	"2QSFiMHmfUhnglY0ocLbfKeI/QoSGiPyBWO0SK6qOszRi14lP0TpgvgNDtMY/Jj5\n" +
	"AyINT6o0tyYJvYE23/7ysT3U6pq50M4vOZiSuRys83As/qvlDIDKe8OVlDt6xRvr\n" +
	"fqdMFWSk6Iay2OCfYcjUbTutMzSI7dvhDivn5FKnNA6M7QD1lqb7V9fymgrQTsth\n" +
	"We9tUxypXgMjYN74QEHYxEAIfNOTeBppWw==\n" +
	"-----END CERTIFICATE-----"

var unrelatedCertPem = "-----BEGIN CERTIFICATE-----\n" +
	"MIIC6jCCAdKgAwIBAgIJAJOlT2AUbsZiMA0GCSqGSIb3DQEBCwUAMBAxDjAMBgNV\n" +
	"BAMMBUhlbGxvMCAXDTIyMDYyNTAzMTcyM1oYDzIxMjIwNjAxMDMxNzIzWjAQMQ4w\n" +
	"DAYDVQQDDAVIZWxsbzCCASIwDQYJKoZIhvcNAQEBBQADggEPADCCAQoCggEBAOZe\n" +
	"9zjKWNlFD/HGrkaAI9mh9Fw1gF8S2tphQD/aPd9IS4HJJEQRkKz5oeHj2g1Y6TEk\n" +
	"plODrKlnoLe+ZFNFFD4xMVV55aQSJDTljCLPwIZt2VewlaAhIImYihOJvJFST1zW\n" +
	"K2NW4eLxt0awbE/YzL6beH4A6UsrcXcnN0KKiu6YD1/d5TezJoTQBMo6fboltuce\n" +
	"P/+RMxyqpvip7nyFF3Yrmhumb7DKJrmSfSjdziI5QoUqzqVgqJ8pXMRb3ZOKb499\n" +
	"d9RRxGkox93iOdSSlaP3FEl8VK9KqnD+MNhjVZbeYTfjm9UVdp91VLP1E/yfMXz+\n" +
	"fZhYkublK6v3GWSEcb0CAwEAAaNFMEMwDgYDVR0PAQH/BAQDAgeAMDEGA1UdJQQq\n" +
	"MCgGCCsGAQUFBwMIBggrBgEFBQcDAQYIKwYBBQUHAwQGCCsGAQUFBwMIMA0GCSqG\n" +
	"SIb3DQEBCwUAA4IBAQCaQZ+ws93F1azT6SKBYvBRBCj07+2DtNI83Q53GxrVy2vU\n" +
	"rP1ULX7beY87amy6kQcqnQ0QSaoLK+CDL88pPxR2PBzCauz70rMRY8O/KrrLcfwd\n" +
	"D5HM9DcbneqXQyfh0ZQpt0wK5wux0MFh2sAEv76jgYBMHq2zc+19skAW/oBtTUty\n" +
	"i/IdOVeO589KXwJzEJmKiswN9zKo9KGgAlKS05zohjv40AOCAs+8Q2lOJjRMq4Ji\n" +
	"z21qor5e/5+NnGY+2p4A7PbN+QnDdRC3y16dESRN50o5x6CwUWQO74+uRjrAWYCm\n" +
	"f/Y7qdOf5zZbY21n8KnLcFOsKhwv4t40Y/LQqN/L\n" +
	"-----END CERTIFICATE-----"

var intermediateCertInvalidPathLenPem = "-----BEGIN CERTIFICATE-----\n" +
	"MIIC1TCCAb2gAwIBAgIBATANBgkqhkiG9w0BAQsFADAYMRYwFAYDVQQDDA1JbnRl\n" +
	"cm1lZGlhdGUyMCAXDTIyMDYzMDIwMDY0OVoYDzMwMjExMDMxMjAwNjQ5WjAaMRgw\n" +
	"FgYDVQQDDA9BbHRJbnRlcm1lZGlhdGUwggEiMA0GCSqGSIb3DQEBAQUAA4IBDwAw\n" +
	"ggEKAoIBAQDDyujPemQdVtV5yoWk334MPwaj8kFcquvcNTQXX/Jx5F7IZD6E0E7F\n" +
	"2bgGdwxAwzhrZni+aMJtyT0YX9Kgi0Tm+86hBdN0gfNcQojr3qdB2CUnAwaNStn+\n" +
	"DaF5kw+Pg6WQE8k9yYMkavmbdegyvzSComtksyUYDtU6V/eBuHIIFviDrK0lrbhs\n" +
	"VTtuA0OWoUq3uv+TMEFKpak/XQ9vgor1CKORS16r/OgPTPpHzVibw/gjrwh5Ex1g\n" +
	"cNcsing92AMJxeT1UqOK6luVOwXmSD5Ixn8Ls2wWtgUtlszyA1E+5UHyfwbz6cdC\n" +
	"H4vdRJsFa8dEaA/+H50iHVslakL86YRrAgMBAAGjJjAkMBIGA1UdEwEB/wQIMAYB\n" +
	"Af8CAQAwDgYDVR0PAQH/BAQDAgIEMA0GCSqGSIb3DQEBCwUAA4IBAQBVZ8oMemPX\n" +
	"CegjTJJ302qmW1PlwkQ6w0CSIaw9lXbG8g8IsDCh/PJCJFwZN0LcW/wjPmMHWulS\n" +
	"xblyIQbUM6Y7jS7/YmmvHW2A7SiANHSGHKb0AwsAZRbuoOXYxyr0D3QIIktf65xC\n" +
	"qRpkoTuKpPdEer8wTvq1SN4B/4/VbdeIk7RFw2XAADnMDbcsqvU2O3SX+zl4yHev\n" +
	"vsoj63SWGIH4Sk8TUBo/s3WyuSWMEUs/wW71w9Yeo57K8+X/hTaC2GEUtcsdPSGL\n" +
	"E31rl9wvwouARTBAopy3ocw+hEwuwMIH8mhf5qih8TIwG10yV1tR2kgmvhgGICQN\n" +
	"dhS0BR1O8DCe\n" +
	"-----END CERTIFICATE-----"

var codeSigningLeafInvalidPathLenPem = "-----BEGIN CERTIFICATE-----\n" +
	"MIIC6TCCAdGgAwIBAgIBATANBgkqhkiG9w0BAQsFADAaMRgwFgYDVQQDDA9BbHRJ\n" +
	"bnRlcm1lZGlhdGUwIBcNMjIwNjMwMjAwNjUwWhgPMzAyMTEwMzEyMDA2NTBaMB0x\n" +
	"GzAZBgNVBAMMEkFsdENvZGVTaWduaW5nTGVhZjCCASIwDQYJKoZIhvcNAQEBBQAD\n" +
	"ggEPADCCAQoCggEBAPAi9EWIguIIxXSIcJpU0+LZoKjB2ZGPJJOoY+0jzlMRdCLy\n" +
	"olU4Frmnke5+cVyTdHB/2f26eKZJe5iNCZi0EYjUUzuumnhDPvUxXkt1Qz46CGyE\n" +
	"X0oc0pfNz/jtCbK4gR8sm6qp5S/wXcrKStN06MKYbPARRdKuS4kQklylwDcyAXo6\n" +
	"Se47EdqLP+Vav8++Oj/L0fQbDs06s+N+mChgZA4VVClgxQkrslqM7wasJS2wLe1N\n" +
	"VFL3oDbmtAei+sV5PmLaesjb6LXi4VNu3MPMHbR3h3WzG19S590Ob81TlhvIcciH\n" +
	"FsWWU8PdKx1KWlwpht718r6Fzi+lS81bCwWtMEkCAwEAAaM1MDMwDgYDVR0PAQH/\n" +
	"BAQDAgeAMAwGA1UdEwEB/wQCMAAwEwYDVR0lBAwwCgYIKwYBBQUHAwMwDQYJKoZI\n" +
	"hvcNAQELBQADggEBAJ73158p7+5OIo5JNK7gW2e7EM/2659tuaKZ3HWTzkDrgw9O\n" +
	"YKQhpl1QizFCAgps/DTy+nBzrt5o4Rl9jUPKSvfAWGOGhb2MYNre9szKARhVg3ij\n" +
	"rGhhUtlpCUAHBZRdKUvXkBGbp+FTjZuYdsN1HBXJ5aZkwVi7P9JQjTn406DOoPgy\n" +
	"Fr4upDTYzskjFIF2tMwCkfy9Mc2KAV20wtGnr6j2PIqrhwE3DClMptUS5KfL0wp5\n" +
	"HasYvDIttHtgGR8lFTda4KvldG2u0t7E8glAb/n2oNQ1tsDojR/9Njnp+ZmmrJNi\n" +
	"L0Z9ZU3NwwFAh1wpSsoQR4pPN+ZkVj5Irr/KWFk=\n" +
	"-----END CERTIFICATE-----"

//go:embed testdata/openssl-minimum-self-signed.pem
var openSSLMinimumPem string

var rootCert = parseCertificateFromString(rootCertPem)
var intermediateCert1 = parseCertificateFromString(intermediateCertPem1)
var intermediateCert2 = parseCertificateFromString(intermediateCertPem2)
var codeSigningCert = parseCertificateFromString(codeSigningLeafPem)
var invalidTimeStampingCert = parseCertificateFromString(invalidTimeStampingLeafPem)
var unrelatedCert = parseCertificateFromString(unrelatedCertPem)
var intermediateCertInvalidPathLen = parseCertificateFromString(intermediateCertInvalidPathLenPem)
var codeSigningLeafInvalidPathLen = parseCertificateFromString(codeSigningLeafInvalidPathLenPem)
var openSSLMinimumCert = parseCertificateFromString(openSSLMinimumPem)

func TestValidCodeSigningChain(t *testing.T) {
	testCases := []struct {
		name      string
		certChain []*x509.Certificate
	}{
		{"cert-chain", []*x509.Certificate{codeSigningCert, intermediateCert2, intermediateCert1, rootCert}},
		{"self-signed signing certificate", []*x509.Certificate{testhelper.GetRSASelfSignedSigningCertificate().Cert}},
		{"RSA Leaf certificate without EKU", []*x509.Certificate{testhelper.GetRSALeafCertificateWithoutEKU().Cert,
			testhelper.GetRSARootCertificate().Cert}},
		{"Open SSL minimum certificate", []*x509.Certificate{openSSLMinimumCert}},
	}

	signingTime := time.Now()
	for _, tc := range testCases {
		t.Run(tc.name, func(t *testing.T) {
			if err := ValidateCodeSigningCertChain(tc.certChain, &signingTime); err != nil {
				t.Error(err)
			}
		})
	}
}

func TestInvalidTimeStampingChain(t *testing.T) {
	certChain := []*x509.Certificate{invalidTimeStampingCert, intermediateCert2, intermediateCert1, rootCert}
	signingTime := time.Now()

	expectedErr := "timestamp signing certificate with subject \"CN=TimeStampingLeaf\" must have extended key usage extension marked as critical"
	err := ValidateTimeStampingCertChain(certChain, &signingTime)
	assertErrorEqual(expectedErr, err, t)
}

func TestFailEmptyChain(t *testing.T) {
	signingTime := time.Now()
	err := ValidateCodeSigningCertChain(nil, &signingTime)

	assertErrorEqual("certificate chain must contain at least one certificate", err, t)
}

func TestFailInvalidSigningTime(t *testing.T) {
	certChain := []*x509.Certificate{codeSigningCert, intermediateCert2, intermediateCert1, rootCert}

	st := time.Unix(1625690922, 0)
	err := ValidateCodeSigningCertChain(certChain, &st)
	assertErrorEqual("certificate with subject \"CN=CodeSigningLeaf\" was invalid at signing time of 2021-07-07 20:48:42 +0000 UTC. Certificate is valid from [2022-06-30 19:20:03 +0000 UTC] to [3021-10-31 19:20:03 +0000 UTC]", err, t)
}

func TestValidateSigningTime(t *testing.T) {
	// codeSigningCert is valid from 2022-06-30 19:20:03 +0000 UTC to 3021-10-31 19:20:03 +0000 UTC
	testCases := []struct {
		name        string
		certChain   *x509.Certificate
		signingTime time.Time
		expectErr   string
	}{
		{"invalid before certificate period",
			codeSigningCert,
			time.Date(2022, 6, 29, 0, 0, 0, 0, time.UTC),
			"certificate with subject \"CN=CodeSigningLeaf\" was invalid at signing time of 2022-06-29 00:00:00 +0000 UTC. Certificate is valid from [2022-06-30 19:20:03 +0000 UTC] to [3021-10-31 19:20:03 +0000 UTC]"},
		{"invalid after certificate period",
			codeSigningCert,
			time.Date(3021, 11, 1, 0, 0, 0, 0, time.UTC),
			"certificate with subject \"CN=CodeSigningLeaf\" was invalid at signing time of 3021-11-01 00:00:00 +0000 UTC. Certificate is valid from [2022-06-30 19:20:03 +0000 UTC] to [3021-10-31 19:20:03 +0000 UTC]"},
		{"valid in certificate period",
			codeSigningCert,
			time.Date(2023, 10, 10, 0, 0, 0, 0, time.UTC),
			""},
	}
	for _, tc := range testCases {
		t.Run(tc.name, func(t *testing.T) {
			if err := validateSigningTime(tc.certChain, &tc.signingTime); err != nil {
				assertErrorEqual(tc.expectErr, err, t)
			}
		})
	}
}

func TestFailChainNotEndingInRoot(t *testing.T) {
	certChain := []*x509.Certificate{codeSigningCert, intermediateCert2, intermediateCert1}
	signingTime := time.Now()

	err := ValidateCodeSigningCertChain(certChain, &signingTime)
	expected := "root certificate with subject \"CN=Intermediate1\" is invalid or not self-signed. Certificate chain must end with a valid self-signed root certificate. Error: crypto/rsa: verification error"
	assertErrorEqual(expected, err, t)
}

func TestFailChainNotOrdered(t *testing.T) {
	certChain := []*x509.Certificate{codeSigningCert, intermediateCert1, intermediateCert2, rootCert}
	signingTime := time.Now()

	err := ValidateCodeSigningCertChain(certChain, &signingTime)
	expected := "invalid certificates or certificate with subject \"CN=CodeSigningLeaf\" is not issued by \"CN=Intermediate1\". Error: crypto/rsa: verification error"
	assertErrorEqual(expected, err, t)
}

func TestFailChainWithUnrelatedCert(t *testing.T) {
	certChain := []*x509.Certificate{codeSigningCert, unrelatedCert, intermediateCert1, rootCert}
	signingTime := time.Now()

	err := ValidateCodeSigningCertChain(certChain, &signingTime)
	expected := "invalid certificates or certificate with subject \"CN=CodeSigningLeaf\" is not issued by \"CN=Hello\". Error: x509: invalid signature: parent certificate cannot sign this kind of certificate"
	assertErrorEqual(expected, err, t)
}

func TestFailChainWithSelfSignedLeafCertificate(t *testing.T) {
	certChain := []*x509.Certificate{rootCert, rootCert, rootCert}
	signingTime := time.Now()

	err := ValidateCodeSigningCertChain(certChain, &signingTime)
	expected := "leaf certificate with subject \"CN=Root\" is self-signed. Certificate chain must not contain self-signed leaf certificate"
	assertErrorEqual(expected, err, t)
}

func TestFailChainWithSelfSignedIntermediateCertificate(t *testing.T) {
	certChain := []*x509.Certificate{codeSigningCert, intermediateCert2, intermediateCert1, rootCert, rootCert}
	signingTime := time.Now()

	err := ValidateCodeSigningCertChain(certChain, &signingTime)
	expected := "intermediate certificate with subject \"CN=Root\" is self-signed. Certificate chain must not contain self-signed intermediate certificate"
	assertErrorEqual(expected, err, t)
}

func TestFailInvalidPathLen(t *testing.T) {
	certChain := []*x509.Certificate{codeSigningLeafInvalidPathLen, intermediateCertInvalidPathLen, intermediateCert2, intermediateCert1, rootCert}
	signingTime := time.Now()

	err := ValidateCodeSigningCertChain(certChain, &signingTime)
	assertErrorEqual("certificate with subject \"CN=Intermediate2\": expected path length of 1 but certificate has path length 0 instead", err, t)
}

func TestRootCertIdentified(t *testing.T) {
	selfSignedCodeSigning, _ := isSelfSigned(codeSigningCert)
	selfSignedIntermediateCert1, _ := isSelfSigned(intermediateCert1)
	selfSignedIntermediateCert2, _ := isSelfSigned(intermediateCert2)
	selfSignedRootCert, _ := isSelfSigned(rootCert)
	if selfSignedCodeSigning || selfSignedIntermediateCert1 ||
		selfSignedIntermediateCert2 || !selfSignedRootCert {
		t.Fatal("Root cert was not correctly identified")
	}
}

func TestInvalidSelfSignedSigningCertificate(t *testing.T) {
	certChain := []*x509.Certificate{testhelper.GetRSARootCertificate().Cert}
	signingTime := time.Now()
	err := ValidateCodeSigningCertChain(certChain, &signingTime)
	expected := "invalid self-signed certificate. Error: certificate with subject \"CN=Notation Test RSA Root,O=Notary,L=Seattle,ST=WA,C=US\": if the basic constraints extension is present, the ca field must be set to false"
	assertErrorEqual(expected, err, t)
}

// ---------------- CA Validations ----------------

func TestValidCa(t *testing.T) {
	if err := validateCACertificate(rootCert, 2, false); err != nil {
		t.Fatal(err)
	}
}

func TestFailInvalidPathLenCa(t *testing.T) {
	err := validateCACertificate(rootCert, 3, false)
	assertErrorEqual("certificate with subject \"CN=Root\": expected path length of 3 but certificate has path length 2 instead", err, t)
}

var noBasicConstraintsCaPem = "-----BEGIN CERTIFICATE-----\n" +
	"MIICtzCCAZ+gAwIBAgIJAOhRHhdRoeaNMA0GCSqGSIb3DQEBCwUAMBAxDjAMBgNV\n" +
	"BAMMBUhlbGxvMCAXDTIyMDYyNTAxMzAxNVoYDzIxMjIwNjAxMDEzMDE1WjAQMQ4w\n" +
	"DAYDVQQDDAVIZWxsbzCCASIwDQYJKoZIhvcNAQEBBQADggEPADCCAQoCggEBAN3s\n" +
	"ujhpbbJgOmy3bPdnE0JSSH/i3+TwwR0+/g2qTt3cOHC/X59/w03julru5HQYSUqG\n" +
	"Q4OlngVb2WoujuVPWwyYjP8nuhSUnWl6vhI8zrO300dhLtJvSa62bKOcmtseeWCo\n" +
	"KerJXHYqYWl+2nSyVI6x3yuXnJOnS68YAaZ69nqRgu8Cym/144DatzmY2TGuz7bm\n" +
	"TyP4CDWuUulxIOdp6GZg2raIRi//SJcA1UFjBx0n7H8XUcKV2xAO4e8xSK9KTMEm\n" +
	"QRA9H2pyT1QDaMeewbzhMEdWDwDnmkZPaWOXIIQ+x1eSvlr/6cQSIaBGKMkUMkq4\n" +
	"qX98M1dtth0BrhK22jkCAwEAAaMSMBAwDgYDVR0PAQH/BAQDAgIEMA0GCSqGSIb3\n" +
	"DQEBCwUAA4IBAQCyYgO+VA0+6VPz4cndEIsE1NZSFQwxNcKzC4esGivyBIadoH7U\n" +
	"lNMKw01UUpRUcIiehVCL11FGwMsJ08sDdMB7i/2UwCwodyT/6/6oFm08nUaiC/nV\n" +
	"ryMcDwyregNLSbK7GgHNidSBSXnFmvFAkUSvIUvoulGtH9B8MkdU3SmT7VFf9WQ1\n" +
	"lrh/nTAnUlTh48Mn4zpf96VLIw2d42Oq96pYYZy6k+/2h2zph9CuwBvK5cJjDLY3\n" +
	"3BCBV/ffCxM0v2mclr/CMXNvxVbtgGnQJVjoaccLRXS7C7+CbrP/bimszyyMRGcs\n" +
	"WkOh2T0tPw9Fr1zsyFzLeJ9A9zEr8tVW0qi3\n" +
	"-----END CERTIFICATE-----"
var noBasicConstraintsCa = parseCertificateFromString(noBasicConstraintsCaPem)

func TestFailNoBasicConstraintsCa(t *testing.T) {
	err := validateCACertificate(noBasicConstraintsCa, 3, false)
	assertErrorEqual("certificate with subject \"CN=Hello\": ca field in basic constraints must be present, critical, and set to true", err, t)
}

var basicConstraintsNotCaPem = "-----BEGIN CERTIFICATE-----\n" +
	"MIICyDCCAbCgAwIBAgIJAJcTAoRqhzWEMA0GCSqGSIb3DQEBCwUAMBAxDjAMBgNV\n" +
	"BAMMBUhlbGxvMCAXDTIyMDYyNTAxMzMwNloYDzIxMjIwNjAxMDEzMzA2WjAQMQ4w\n" +
	"DAYDVQQDDAVIZWxsbzCCASIwDQYJKoZIhvcNAQEBBQADggEPADCCAQoCggEBAKIk\n" +
	"nuaT8Ho7UM9kYJVWWEINS51/glLHj0Zqdu+Qa4gbzd3FjQBfjpyilJBDm7bhuxHu\n" +
	"UOeqPnn9QXAX9WLiR6NPXeaMuWG/D98gJ8+jMmOc+Xw6Nicc8w3rHFz3ZscOuCII\n" +
	"zcXLjh+GhW+1uwwOGalnud1yXs17gP1cYT3qSMIfsrNrCLMZfvmvI0LGYEAuLJLB\n" +
	"OhYiP0jq10vXAEsiwHKC24PGM3u+kQ35CsAEvUFlSLoKx0qkYvhfBsGfoisTXTJt\n" +
	"5kdnmxB1z0qCYvsub7/pID7WjnD2dFGfkEjF34wTM8Re6wrHl7ibk4Y3ojCurfVv\n" +
	"/LTp3QZuiS79zla7pGkCAwEAAaMjMCEwDwYDVR0TAQH/BAUwAwIBAzAOBgNVHQ8B\n" +
	"Af8EBAMCAgQwDQYJKoZIhvcNAQELBQADggEBAEJA6l1vPSnnpyONee2yAcN8nYR8\n" +
	"wMgv4KNfGKzD3ZBPofoFxN+rSbB6KyeRp9x5ot3vxfVTWuayMssga/BKQl9+Lbp2\n" +
	"Q2QMpGVgbCrJ3EQO7kADJroChncKs05nDTeZW84mwurkoQXKWlM7JVYgfnKfCpA9\n" +
	"CaK9Eeeyxpo2Hjgix1y5ml4L35+LUgP3yNZWE3RzyGAb28pgy0SqViBD9UQYa5xa\n" +
	"hPVr+C/Ukfl2UCzG6DW4kHNHyY1W0C7eYVN+YQiTlqzvqc7qkRsfq1cqVPEYKmzF\n" +
	"UMrDhmmzAhKOOW+MxCwWtwHt5m/6eUyal9L27jRdC9tfOfgyMp7kdzSQ/pI=\n" +
	"-----END CERTIFICATE-----"
var basicConstraintsNotCa = parseCertificateFromString(basicConstraintsNotCaPem)

func TestFailBasicConstraintsNotCa(t *testing.T) {
	err := validateCACertificate(basicConstraintsNotCa, 3, false)
	assertErrorEqual("certificate with subject \"CN=Hello\": ca field in basic constraints must be present, critical, and set to true", err, t)
}

var kuNotCriticalCertSignCaPem = "-----BEGIN CERTIFICATE-----\n" +
	"MIICyDCCAbCgAwIBAgIJAKo2P71SNRaxMA0GCSqGSIb3DQEBCwUAMBAxDjAMBgNV\n" +
	"BAMMBUhlbGxvMCAXDTIyMDYyNTAxNDAwMVoYDzIxMjIwNjAxMDE0MDAxWjAQMQ4w\n" +
	"DAYDVQQDDAVIZWxsbzCCASIwDQYJKoZIhvcNAQEBBQADggEPADCCAQoCggEBAKsB\n" +
	"y9q80Va4LFIC1WzpfFLQnf2KqjSeJY9ELooMoZHdLDDr9tDKag58FyNJHQCM+9rF\n" +
	"TOArmxj97e2Eyppild2GhB/0RmqycvSo4ecrjDausTQIU6hpyvWJ27f2L9xnr0By\n" +
	"lDXBkDPiN+idYRmMRNGS2nnK6qtAPqhAix1SAZbu7Pn2uKYVjXgy1I5oJPA0bT66\n" +
	"nLfEynU8wxodXC8tR0+wsuRw+M0hRaPDtzq7JccOqSgokyfZwfWr7JmOQNqk6MQc\n" +
	"STbE6VrqOo8A1c4BL2V4Cqb7G7ixrcyeJkmExyJO1ENdDl5B1rKaeDggRLBSlXbe\n" +
	"lHz2lFexghYSModdsoMCAwEAAaMjMCEwEgYDVR0TAQH/BAgwBgEB/wIBAzALBgNV\n" +
	"HQ8EBAMCAgQwDQYJKoZIhvcNAQELBQADggEBAEA721CsrPbMQOJ57QsnhCrXl1V4\n" +
	"A9gg5+EDIqhp1V9Gv110THm1wonm3XnBGZ7vT1fmbgbfWpW5e/o1hreDOzHT+qnl\n" +
	"QAqEe9Ff7CuVwgoswordb+Z8bO63RhC3Vy4wsb6TjN8Mwzt62HT99eZQV4HABD9r\n" +
	"Ov5J38UIzsgjFiQ38WqOh5f1lc5XIajeLEln0Rb7gifuvCQ5rr72VPLNtRckOuRl\n" +
	"Bf0yN3aS5Sf7ulQwrCeDWgKYNh1nDfgX+wd4iDId3DGeT3aeR6wJ2t6jooKuuMpc\n" +
	"VaowNWN3SqUXWBLEROLhse6UiHAZprWkvAHVg/Ak2SOLx2T+LHPah7pSceM=\n" +
	"-----END CERTIFICATE-----"
var kuNotCriticalCertSignCa = parseCertificateFromString(kuNotCriticalCertSignCaPem)

func TestFailKuNotCriticalCertSignCa(t *testing.T) {
	err := validateCACertificate(kuNotCriticalCertSignCa, 3, false)
	assertErrorEqual("certificate with subject \"CN=Hello\": key usage extension must be marked critical", err, t)
}

var kuMissingCaPem = "-----BEGIN CERTIFICATE-----\n" +
	"MIICuzCCAaOgAwIBAgIJAIeB8Anz7VXqMA0GCSqGSIb3DQEBCwUAMBAxDjAMBgNV\n" +
	"BAMMBUhlbGxvMCAXDTIyMDYyNTAxNDM0OVoYDzIxMjIwNjAxMDE0MzQ5WjAQMQ4w\n" +
	"DAYDVQQDDAVIZWxsbzCCASIwDQYJKoZIhvcNAQEBBQADggEPADCCAQoCggEBAKC3\n" +
	"3zL1jb7Htbom426qrZLNhBAjp4wmcMnj8zk19Yc4C6+pYmjxzQWvJlh1gRvMuCwv\n" +
	"TGA2WGn2IPJNwWWt2DkL2dxA30dzBUr2shLVnlMd0GkMthjRGqqU+ELPlCio3yC8\n" +
	"fBoUMWkH2AoDXPUJgAtT8ASmyRfcOnLUXMOreXgpQo4BjDt1i9QQGx6epqn4lvCH\n" +
	"3ptE6mmBcrVxRxmXuHFu9/IrHs98+EeRKHMwASwqf7+l2+pX+hQ4VjxOERJWX2Qt\n" +
	"8iTBS9eLGj72DVzMUKIvG/Br5HKTY/BDEsnWv53rtyZMs6tuLFmOmSTGJSfF3DgJ\n" +
	"EohedhICOga+t6Fkpm8CAwEAAaMWMBQwEgYDVR0TAQH/BAgwBgEB/wIBAzANBgkq\n" +
	"hkiG9w0BAQsFAAOCAQEAL41qG7xOJbwCV/Z7SqFOlCq1t7p4M0ZslQ8zuZ52VTUO\n" +
	"u+7Uzb6fcxfLZDeWYEUcjbTB4TpJexQBQoR1To/yWarNmcDc9Zar/+sggq+peO3m\n" +
	"vCp/hJRjGFnAy9FTCu0+BOCcT4gnTW8j6qXxek6+DuqPUuL93FH0tjteU4zdIf4/\n" +
	"/Kqq9FkbLJQ6wVDxfwA2Z/okhLhC4kCH6FHmeOVxguUktaq1qzOWiwCcvC/+/4VW\n" +
	"sKcKXaTkPwsDSoP7I0+YpUwhl5inLWhhiB2O8fG1D8EHDRZaZr/I7KDaQyYkX5VL\n" +
	"/8Qa6becfIs3wZKg+zDadgH6yFOFrR3bxK8RvWWw8w==\n" +
	"-----END CERTIFICATE-----"
var kuMissingCa = parseCertificateFromString(kuMissingCaPem)

func TestFailKuMissingCa(t *testing.T) {
	err := validateCACertificate(kuMissingCa, 3, false)
	assertErrorEqual("certificate with subject \"CN=Hello\": key usage extension must be present", err, t)
}

var kuNotCertSignCaPem = "-----BEGIN CERTIFICATE-----\n" +
	"MIICyzCCAbOgAwIBAgIJALaWmRd5mz8WMA0GCSqGSIb3DQEBCwUAMBAxDjAMBgNV\n" +
	"BAMMBUhlbGxvMCAXDTIyMDYyNTAxNDIzMVoYDzIxMjIwNjAxMDE0MjMxWjAQMQ4w\n" +
	"DAYDVQQDDAVIZWxsbzCCASIwDQYJKoZIhvcNAQEBBQADggEPADCCAQoCggEBAJV1\n" +
	"Q8p/3spuT83/eXuEXT4G2bVQqho48ctbbSIAcW0x1q85XL+jAXlP+nynodUAaKif\n" +
	"W8hMx/ccqvBl8tlVTe4Dk25aSbUWQKJ+uMEKRyQdexj3WR6+QMxAbx4QB5rwGG9D\n" +
	"qLLXhio9u1Gsau5zN3oFlX89s0e+wk68XOh//LQEgmnSzgd/HHj8w3YQSJRzyQ0q\n" +
	"MzAhiSvdofnrOWL7JBj7xs+3MoYfnt3fNRLxxJYIJO8ap3CkWUVCRw/u/YTJu1QT\n" +
	"BwfWrLTdT0YykH2Ok7nK1FmBEyNgsfyeGhq2P5RDRO9nL/2WkcZw1RTvIvBC8fvb\n" +
	"8W8pVj++VKDeJBc5q/MCAwEAAaMmMCQwEgYDVR0TAQH/BAgwBgEB/wIBAzAOBgNV\n" +
	"HQ8BAf8EBAMCB4AwDQYJKoZIhvcNAQELBQADggEBAEEugs5u/lOxRHbg/qspyYkb\n" +
	"kcCuZsW6cpnKtEJED+dsBnswvG+LtIBlOazBzbPDbR78DbNWgYxTBkb/+40XIfFs\n" +
	"H8BTRXd3zMjrxELMjaHMzwCvec9BzIOiCz0eqYVJXKK8h/YhyCIy0F+GvrYOXTkp\n" +
	"llENwqKs26M2H4CScEpoMu0VsBnFNSNj1epV/Bs+sfIPcUY7EB0dMGURM+7vQ/uv\n" +
	"sotc3rHQCGFxArMpJ75nbWR53WtTm/l7p1RHVsKXb304nKT1bFc7xRnicDhjT4Ps\n" +
	"SZSlZJ3hMRHo1IyeSkjzCICEsfzmXozlIKkEpmcHxHkoT6+zazrdM4CH5DySGkk=\n" +
	"-----END CERTIFICATE-----"
var kuNotCertSignCa = parseCertificateFromString(kuNotCertSignCaPem)

func TestFailKuNotCertSignCa(t *testing.T) {
	err := validateCACertificate(kuNotCertSignCa, 3, false)
	assertErrorEqual("certificate with subject \"CN=Hello\": key usage must have the bit positions for key cert sign set", err, t)
}

// ---------------- Code-Signing + Time-Stamping Leaf Validations ----------------

var validNoOptionsLeafPem = "-----BEGIN CERTIFICATE-----\n" +
	"MIICtzCCAZ+gAwIBAgIJAL+FUPhO8J8cMA0GCSqGSIb3DQEBCwUAMBAxDjAMBgNV\n" +
	"BAMMBUhlbGxvMCAXDTIyMDYyNTAxNTMzMloYDzIxMjIwNjAxMDE1MzMyWjAQMQ4w\n" +
	"DAYDVQQDDAVIZWxsbzCCASIwDQYJKoZIhvcNAQEBBQADggEPADCCAQoCggEBALrP\n" +
	"tWr9wlTWsaZhliJbe+IWNwd+GRfQ/RDqkE8VLd/JmU5HTWzIHQ6Rb1Pkw7Ugp1vQ\n" +
	"xo8OcwN8w774QqdzoWgwtasnLsuLanyyyVacSByRz+VTeRKv2StMV/bezNnhcJ6T\n" +
	"7cj6dVrkIjf7ViCs9om0P724lvfEW+toMgbHMDyJ16Rwi2Q3OuHKvWrP7BL2l/0X\n" +
	"E35ZuE+gUdIOgVyoBnk56LIP1VtUtwE5Q9zO/cM+5vHbUj2xtmnLOkFmZGR+w15F\n" +
	"mG85PHR6aYRh7wr3tjd78eFYlvwdK9BfxCZlkHs5LmFEXt1g/I0C62xSjTKWQSi8\n" +
	"aa6+55MGgU+UVjh+6jkCAwEAAaMSMBAwDgYDVR0PAQH/BAQDAgeAMA0GCSqGSIb3\n" +
	"DQEBCwUAA4IBAQCtK8xTIK4lR6Po5p3BraeV8LDNCHKDRkHtYQfnqYxqaqGcNG36\n" +
	"6Bsp37cVS8Md6pRdMwCXizqJvu782iWk2oyQTf05TW4CW0doEzFLIO+HJk0+dVNg\n" +
	"+mUbXjWlRxA9PQS2NVzkBwKGnN2b7yNT70jA6CU+LHRJaGFYr2zLny4fhsViG8P4\n" +
	"0TtU6Zy0EPJ0k77iGd7TEazSyOyIaEjemKlQjrWYa6VRRCpp6iECwJLHekfvxXy5\n" +
	"pe1tg2DS30BrPdFe2v0lUWf7JkOAqy0Q7dfmUOgN7Oyjtgn3oC7lqpV4wBCRI9wq\n" +
	"DXnpXe7StmJYV3TPc7NX8gAuQHw+GfWnVmZr\n" +
	"-----END CERTIFICATE-----"
var validNoOptionsLeaf = parseCertificateFromString(validNoOptionsLeafPem)

func TestValidNoOptionsLeaf(t *testing.T) {
	if err := validateLeafCertificate(validNoOptionsLeaf, x509.ExtKeyUsageCodeSigning); err != nil {
		t.Fatal(err)
	}
}

var caTrueLeafPem = "-----BEGIN CERTIFICATE-----\n" +
	"MIICyDCCAbCgAwIBAgIJAI/1c9qHTFkvMA0GCSqGSIb3DQEBCwUAMBAxDjAMBgNV\n" +
	"BAMMBUhlbGxvMCAXDTIyMDYyNTAyMDQyNloYDzIxMjIwNjAxMDIwNDI2WjAQMQ4w\n" +
	"DAYDVQQDDAVIZWxsbzCCASIwDQYJKoZIhvcNAQEBBQADggEPADCCAQoCggEBAMYF\n" +
	"Cw41ani7Dm9PY8m5IZZ6JbbATeANXA1DKKRqzt1jjvtCn7ya0Ll3Sw3HK6nqUoZz\n" +
	"3hrFPE4rIb84YzCRFs+uEWqFB4VnikyKrJsznfGsw3zQAZw3o2w0pIERDAIWZJlN\n" +
	"wLvFRoI5coRQcAi2DcNXiujssNp4O05ez3IxmCnnOCF6WD87ivB4lIpX/okYsC6g\n" +
	"wLWFiaA/aC5gyPHLXs6B3Vr8yl8Zd/QuOe7ZznTI4E0zObMCk7pCrvzPQjSOE8lE\n" +
	"XaVHs9pGu+Q3ePKw99MhU9zOzkCjwiFxyhMZLTTuLEfdShxJUWtkBjPeRfrFNuRV\n" +
	"v6UKVeQDjWeAF+V5LXMCAwEAAaMjMCEwDwYDVR0TAQH/BAUwAwEB/zAOBgNVHQ8B\n" +
	"Af8EBAMCB4AwDQYJKoZIhvcNAQELBQADggEBACWjhZ6QwVseXcEOwCBMssCkkpiW\n" +
	"Xql/TKQH3b1FWE2FrDmV88J21nRRbtJECNlzkolkk5fHot08S3JBosIjiCaK3MHT\n" +
	"5o2WKOlUvYSUAbCzAIz69cbGCcOAXHKfyO7wP84HUbaFRKSX7xElKS06d6kxw/2R\n" +
	"iMfMobcjf2mlg4SAcUqbWptfDUdV+RfW4qLyqeM1FZCKmYRWAb9bJ2diS0QwU7Rz\n" +
	"XODxVkB4y9BXfh0TtKTvxaRYs/W1V4nyD3DBJDZ6UZKa59zXfPS+Das+d24GfEvz\n" +
	"4dtOHTXGn+s5KE1tmn2cpwZ/megX9mH3FEDNMsFgS00Jp1PmTRiDMZvWLFc=\n" +
	"-----END CERTIFICATE-----"
var caTrueLeaf = parseCertificateFromString(caTrueLeafPem)

func TestFailCaTrueLeaf(t *testing.T) {
	err := validateLeafCertificate(caTrueLeaf, x509.ExtKeyUsageCodeSigning)
	assertErrorEqual("certificate with subject \"CN=Hello\": if the basic constraints extension is present, the ca field must be set to false", err, t)
}

var kuNoDigitalSignatureLeafPem = "-----BEGIN CERTIFICATE-----\n" +
	"MIICtzCCAZ+gAwIBAgIJAPcOgGijs80IMA0GCSqGSIb3DQEBCwUAMBAxDjAMBgNV\n" +
	"BAMMBUhlbGxvMCAXDTIyMDYyNTAyMDg1OFoYDzIxMjIwNjAxMDIwODU4WjAQMQ4w\n" +
	"DAYDVQQDDAVIZWxsbzCCASIwDQYJKoZIhvcNAQEBBQADggEPADCCAQoCggEBAKFu\n" +
	"0MuGPCD19KP29Kt1wbQ3d/YgYnVkRJL+HyzZMkcSISr+wBOeH5exsZBttWZLpjPK\n" +
	"cnMNf/anbzAYUxzYPys7LWu4XcfRIdI2HWsz+cGuHqDe8kIzmUv/EOxir34QFRXK\n" +
	"2zVzf8cxIQgh880q1nQG86GU7sObbuF2AnAUZr+ZDZ8QgWsoWQIBX7vijxEa94jh\n" +
	"AVobJsQUJxb/P+tqtLghOlsE6X5Ze/2EpMimNqSee13VRjPxaOnTTyUzYYtYPpoC\n" +
	"QdoHN/ia0Gjmhto6ZKPksmTpdsmsqZnhBCC2KGWlPHZ/mv2KNsGCShuDv7p1gJ91\n" +
	"B9qqefonbT4U1V/XzJcCAwEAAaMSMBAwDgYDVR0PAQH/BAQDAgEGMA0GCSqGSIb3\n" +
	"DQEBCwUAA4IBAQBWSg+EPKjdoHQ/aEHpQsOeTI3RONEwHO4XnWP3fJa/I75VSKFP\n" +
	"nSRnmzffvnxs8gNpx02K6nLZILjYNjg9VFRkTgRnX24Xn+h3Egv7/3xA9UpwkiJ1\n" +
	"eG7EUZhgA1HaANebfXIvIapSRMcO1NzKsjh5wUVGUWubt9RzBB2T+NFpB0tueDun\n" +
	"xeGn74C10jG1ER5ne1AjSuCTQvPTrBgw2uClQYxiU70+PS6ZOlfz4oF2sGHzFQCa\n" +
	"3bXCB2iP3UjyImB6lXnEYKpPMUo5yI5yJmABF4b4bJzrMaIvgBS0xxHnLom6/9FD\n" +
	"MJnGuo7eFw1u4lNJRWOpIIYc+8c8HzZsIAjL\n" +
	"-----END CERTIFICATE-----"
var kuNoDigitalSignatureLeaf = parseCertificateFromString(kuNoDigitalSignatureLeafPem)

func TestFailKuNoDigitalSignatureLeaf(t *testing.T) {
	err := validateLeafCertificate(kuNoDigitalSignatureLeaf, x509.ExtKeyUsageCodeSigning)
	assertErrorEqual("the certificate with subject \"CN=Hello\" is invalid. The key usage must have the bit positions for \"Digital Signature\" set", err, t)
}

var kuWrongValuesLeafPem = "-----BEGIN CERTIFICATE-----\n" +
	"MIICtzCCAZ+gAwIBAgIJAMh6H4wfi2mqMA0GCSqGSIb3DQEBCwUAMBAxDjAMBgNV\n" +
	"BAMMBUhlbGxvMCAXDTIyMDYyNTAyMTEzOVoYDzIxMjIwNjAxMDIxMTM5WjAQMQ4w\n" +
	"DAYDVQQDDAVIZWxsbzCCASIwDQYJKoZIhvcNAQEBBQADggEPADCCAQoCggEBANyn\n" +
	"YfSfV3AEB9WJmPcoE8LkwfYUKupLeuSTQ92y4biMNCE7RdGhRqLRtr/IkyLKtEal\n" +
	"36cAChinQhYYyi5m+7o6Q2hn+KGYWSI+zC1sylzh2vbmP+xsJpe0RZKdupJThDLg\n" +
	"8pAgtbYF5OhEwK96Xd3fHEmaXfOMCVNV64RiA/qE8mUYPCvCEkzy/9GRqweOYDDb\n" +
	"JuzWdsUEgDqfx/JdzprMzP3h3/qV3XZDNseKugK/ppdEMMnmPlE4wyzyawJdIPIf\n" +
	"otPrurUyxD6pBN2LVeYFJF1nX1Uf+29wjrWTpVSmtDmKQyzb6RYvqtS3LIA+u5bi\n" +
	"lElqTNwCbTGeIGGdnXcCAwEAAaMSMBAwDgYDVR0PAQH/BAQDAgGGMA0GCSqGSIb3\n" +
	"DQEBCwUAA4IBAQDPypA7akOvbk+mRbEjfiROiNjq7w8eua5EDG86hVVO+zEmQ54a\n" +
	"eNc9nWWwdCAgToiZSu5DExNLAwhZjs/p+6okdRIteaeQCf+6Ur6+XtgeSxQDd1zy\n" +
	"138vrqp+s1tcDGxfZzm5q7sT0U/nTJGEgwGaSketD/gV1pS12So6U1SIIbQ9cDey\n" +
	"c+jiKFj+BPs+WYPGfnj0B/R/Iq5Afsxonot3FlG9vaKZoBJG0KC3vH4Zyir4q6Hs\n" +
	"y0HBHbu0MqIJV0Me2T0IjixlGw1wlqtOHM6lw3qkZzSAdGu6+CPkODwrjur2J87S\n" +
	"rEtF5Jlc3Ea0DGcRTla8FdwZfi9w3TH8i8G0\n" +
	"-----END CERTIFICATE-----"
var kuWrongValuesLeaf = parseCertificateFromString(kuWrongValuesLeafPem)

func TestFailKuWrongValuesLeaf(t *testing.T) {
	err := validateLeafCertificate(kuWrongValuesLeaf, x509.ExtKeyUsageCodeSigning)
	assertErrorEqual("the certificate with subject \"CN=Hello\" is invalid. The key usage must be \"Digital Signature\" only, but found \"CertSign\", \"CRLSign\"", err, t)
}

var rsaKeyTooSmallLeafPem = "-----BEGIN CERTIFICATE-----\n" +
	"MIIBsjCCARugAwIBAgIJAIoMv72RJPnkMA0GCSqGSIb3DQEBCwUAMBAxDjAMBgNV\n" +
	"BAMMBUhlbGxvMCAXDTIyMDYyNTAyMjMzNFoYDzIxMjIwNjAxMDIyMzM0WjAQMQ4w\n" +
	"DAYDVQQDDAVIZWxsbzCBnzANBgkqhkiG9w0BAQEFAAOBjQAwgYkCgYEArtSO3a/D\n" +
	"dsI9CA80GtZgNMv1M/p3GWZ/Rvv+WTMT+MShYQ8fAReiyd9oaBVqLIIyusKDjZg6\n" +
	"LQYf3X5L/SLZhAtgCeCzH9/0E+N+ABsP9+DLGuRWct3wAPnI6PlvS6T29CsVIJva\n" +
	"QTuUzMD63Fxci7VzoeMlFLByg6cke8lXKnECAwEAAaMSMBAwDgYDVR0PAQH/BAQD\n" +
	"AgeAMA0GCSqGSIb3DQEBCwUAA4GBAGwNRvIxfbD/yDt0XAMaW6hoMNZ1pEA1fqbF\n" +
	"1Kj3cLNJL3x6JcMYFpoj1lVbF1iv4idIMwsZVnAQO/d3WvlZJEbAQB6J/Bt7zl1T\n" +
	"DamifLxcPW645Re/uWbTC9FrVCwP8Sw6VC3MSMniP3NIHPAQUPrky8Qm4SPYBnTo\n" +
	"rmmUMAVI\n" +
	"-----END CERTIFICATE-----"
var rsaKeyTooSmallLeaf = parseCertificateFromString(rsaKeyTooSmallLeafPem)

func TestFailRsaKeyTooSmallLeaf(t *testing.T) {
	err := validateLeafCertificate(rsaKeyTooSmallLeaf, x509.ExtKeyUsageCodeSigning)
	assertErrorEqual("certificate with subject \"CN=Hello\": rsa key size 1024 bits is not supported", err, t)
}

var ecdsaKeyTooSmallLeafPem = "-----BEGIN CERTIFICATE-----\n" +
	"MIIBFzCBxqADAgECAgkA9KM1CXSlbcswCgYIKoZIzj0EAwIwEDEOMAwGA1UEAwwF\n" +
	"SGVsbG8wIBcNMjIwNjI1MDI0NzA3WhgPMjEyMjA2MDEwMjQ3MDdaMBAxDjAMBgNV\n" +
	"BAMMBUhlbGxvME4wEAYHKoZIzj0CAQYFK4EEACEDOgAE+7pD988OoErMBUx/nRYc\n" +
	"PNOKFf2VJN4rnRHCnbSYZf8gDYo4stt6Ovq19Zzu4vpwZzvgr4cmiFKjEjAQMA4G\n" +
	"A1UdDwEB/wQEAwIHgDAKBggqhkjOPQQDAgNAADA9Ahxf4a+tH/2/hBJ8/XV4yTus\n" +
	"j1G7ww5Ye2f+a02jAh0A6EgSPUhB7UY01gwjwgw7kL+p/hRwr6pHmOmR8g==\n" +
	"-----END CERTIFICATE-----"

var ecdsaKeyTooSmallLeaf = parseCertificateFromString(ecdsaKeyTooSmallLeafPem)

func TestFailEcdsaKeyTooSmallLeaf(t *testing.T) {
	err := validateLeafCertificate(ecdsaKeyTooSmallLeaf, x509.ExtKeyUsageCodeSigning)
	assertErrorEqual("certificate with subject \"CN=Hello\": ecdsa key size 224 bits is not supported", err, t)
}

// ---------------- Code-Signing Leaf Validations ----------------

func TestValidFullOptionsCodeLeaf(t *testing.T) {
	if err := validateLeafCertificate(codeSigningCert, x509.ExtKeyUsageCodeSigning); err != nil {
		t.Fatal(err)
	}
}

var ekuWrongValuesCodeLeafPem = "-----BEGIN CERTIFICATE-----\n" +
	"MIIC6jCCAdKgAwIBAgIJAKZJHdWFNYPlMA0GCSqGSIb3DQEBCwUAMBAxDjAMBgNV\n" +
	"BAMMBUhlbGxvMCAXDTIyMDYyNTAzMDEwM1oYDzIxMjIwNjAxMDMwMTAzWjAQMQ4w\n" +
	"DAYDVQQDDAVIZWxsbzCCASIwDQYJKoZIhvcNAQEBBQADggEPADCCAQoCggEBAK2t\n" +
	"EFpNOJkX7B78d9ahTl5MXGWyKIjgfg1PhkYwHKHJWBiqHa1OUewfUG4ouVuaAvJ+\n" +
	"GPzcxt23/J3jK+3/szrzpBNv1f0vgIa+mqaRQDW2m/wfWw3kpcwxlRcL7GnCeHbv\n" +
	"gRFDXQW6MhKgGgKdQ5ezV+p01eF+CzMhUe+bZO+mvgxj36MJHzLMFHyh3x4/+z4x\n" +
	"qRKmj4uUqJ2FJLlQEk92vPE/N3r7rEWa6gd4mBZ+DsZSrCbVPXchS2mCkeg70qxA\n" +
	"4840qVLZ5eFxtqnTEUNytu3ug/8ydV9VmuT+C5fQYUp3Fl7D1QxHxWYTVTKdenCY\n" +
	"jxcJHW1cUWZQlgPTLq8CAwEAAaNFMEMwDgYDVR0PAQH/BAQDAgeAMDEGA1UdJQQq\n" +
	"MCgGCCsGAQUFBwMDBggrBgEFBQcDAQYIKwYBBQUHAwQGCCsGAQUFBwMIMA0GCSqG\n" +
	"SIb3DQEBCwUAA4IBAQBRfpNRu79i47yp73LWTKrnZRiLC4JAI3I3w5TTx8m2tYkq\n" +
	"tkSCP3Sn4y6VjKqo9Xtlt/bBLypw7XAOZOUZLEaoCjwRmAwq74VHAxDZO1LfFlKd\n" +
	"au8G3xhKjc5prOMJ2g4DELOcyDoLDlwYqQ/jfG/t8b0P37yakFVffSzIA7D0BjmS\n" +
	"OnWrGOJO/IJZjiaTdQkg+n5jk4FNqhwW91em64/M3MOmib3plnl89MgR90kuvQOV\n" +
	"ctDBylt8M61MgnbzeunAq4aKYJc4IeeIH++g4F3/pqyoC95sAZP+A6+LkmBDOcyE\n" +
	"5wUmNtUsL9xxKIUCvPR1JtiLNxHrfendWiuJnW1M\n" +
	"-----END CERTIFICATE-----"
var ekuWrongValuesCodeLeaf = parseCertificateFromString(ekuWrongValuesCodeLeafPem)

func TestFailEkuWrongValuesCodeLeaf(t *testing.T) {
	err := validateLeafCertificate(ekuWrongValuesCodeLeaf, x509.ExtKeyUsageCodeSigning)
	assertErrorEqual("certificate with subject \"CN=Hello\": extended key usage must not contain ServerAuth eku", err, t)
}

var ekuMissingCodeSigningLeafPem = "-----BEGIN CERTIFICATE-----\n" +
	"MIICzDCCAbSgAwIBAgIJAJtYOfTu82KRMA0GCSqGSIb3DQEBCwUAMBAxDjAMBgNV\n" +
	"BAMMBUhlbGxvMCAXDTIyMDYyNTAzMTMxM1oYDzIxMjIwNjAxMDMxMzEzWjAQMQ4w\n" +
	"DAYDVQQDDAVIZWxsbzCCASIwDQYJKoZIhvcNAQEBBQADggEPADCCAQoCggEBALQN\n" +
	"GJKHE6cdcmrHkxXOTawWgYEF1X42IOK7gAXFg+KBPHPw4npDjUclLX0sY3XjBuhT\n" +
	"wI5DRATSNTV2ba3+DpFuH3D+Hbfjil91AG8XzormUPOOCbZqJxSKYAIZfPQGdUvV\n" +
	"UBulnbDsije00HoNZ03IvdjxbB/9y6a3qQEvIUaEjaZBH3s/YYQIiEmKu6eDpj3R\n" +
	"PnUcrP5b7jBMA/Vb8joLM0InzqGPRLPFAPf5womAjxZSsrgyVeA1xSm+6KtXMmaA\n" +
	"IKYwNVAOnhfqgUk0tlaRyXXji2T1M9w9l5XUA1iNOMcjTUTfFa5KW7c0TLTcK6vW\n" +
	"Eq1BEXUEw7HP7DQUjycCAwEAAaMnMCUwDgYDVR0PAQH/BAQDAgeAMBMGA1UdJQQM\n" +
	"MAoGCCsGAQUFBwMJMA0GCSqGSIb3DQEBCwUAA4IBAQCSr6A/YAMd6lisgipR0UCA\n" +
	"4Ye/1kl0jglT7stLTfftSeXgCKXYlwus9VSpZBtg+RvJkihlLNT6vtsiTMfJUBBc\n" +
	"jALLKYUQuCw9sReAbfvecIfc2bUve6X8isLWDVnxlC1udx2WG3lIfW2Sgs/dYeZW\n" +
	"yqLTagK5GLlDfg9gBpHLmQYOmshhI85ObOioUAiWTW+S6mx4Bphgl7dlcUabJxEJ\n" +
	"MpJJiGPkUUUCuYkp31E7S4JRbSXSkaHefZxB5fvhlbnACeqnOtMG/IKaTjCUemkK\n" +
	"ZRmJ0Al1PTWs+Dn8zLzexP/LkmQZU/FUMxeat/dAnc2blDbVnAsvcvnutXGHoZH5\n" +
	"-----END CERTIFICATE-----"
var ekuMissingCodeSigningLeaf = parseCertificateFromString(ekuMissingCodeSigningLeafPem)

func TestFailEkuMissingCodeSigningLeaf(t *testing.T) {
	err := validateLeafCertificate(ekuMissingCodeSigningLeaf, x509.ExtKeyUsageCodeSigning)
	assertErrorEqual("certificate with subject \"CN=Hello\": extended key usage must not contain OCSPSigning eku", err, t)
}

// ---------------- Time-Stamping Leaf Validations ----------------

func TestInvalidTimestampLeaf(t *testing.T) {
	expectedErr := "timestamp signing certificate with subject \"CN=TimeStampingLeaf\" must have extended key usage extension marked as critical"
	err := validateLeafCertificate(invalidTimeStampingCert, x509.ExtKeyUsageTimeStamping)
	assertErrorEqual(expectedErr, err, t)
}

var ekuWrongValuesTimeLeafPem = "-----BEGIN CERTIFICATE-----\n" +
	"MIIC6jCCAdKgAwIBAgIJAJOlT2AUbsZiMA0GCSqGSIb3DQEBCwUAMBAxDjAMBgNV\n" +
	"BAMMBUhlbGxvMCAXDTIyMDYyNTAzMTcyM1oYDzIxMjIwNjAxMDMxNzIzWjAQMQ4w\n" +
	"DAYDVQQDDAVIZWxsbzCCASIwDQYJKoZIhvcNAQEBBQADggEPADCCAQoCggEBAOZe\n" +
	"9zjKWNlFD/HGrkaAI9mh9Fw1gF8S2tphQD/aPd9IS4HJJEQRkKz5oeHj2g1Y6TEk\n" +
	"plODrKlnoLe+ZFNFFD4xMVV55aQSJDTljCLPwIZt2VewlaAhIImYihOJvJFST1zW\n" +
	"K2NW4eLxt0awbE/YzL6beH4A6UsrcXcnN0KKiu6YD1/d5TezJoTQBMo6fboltuce\n" +
	"P/+RMxyqpvip7nyFF3Yrmhumb7DKJrmSfSjdziI5QoUqzqVgqJ8pXMRb3ZOKb499\n" +
	"d9RRxGkox93iOdSSlaP3FEl8VK9KqnD+MNhjVZbeYTfjm9UVdp91VLP1E/yfMXz+\n" +
	"fZhYkublK6v3GWSEcb0CAwEAAaNFMEMwDgYDVR0PAQH/BAQDAgeAMDEGA1UdJQQq\n" +
	"MCgGCCsGAQUFBwMIBggrBgEFBQcDAQYIKwYBBQUHAwQGCCsGAQUFBwMIMA0GCSqG\n" +
	"SIb3DQEBCwUAA4IBAQCaQZ+ws93F1azT6SKBYvBRBCj07+2DtNI83Q53GxrVy2vU\n" +
	"rP1ULX7beY87amy6kQcqnQ0QSaoLK+CDL88pPxR2PBzCauz70rMRY8O/KrrLcfwd\n" +
	"D5HM9DcbneqXQyfh0ZQpt0wK5wux0MFh2sAEv76jgYBMHq2zc+19skAW/oBtTUty\n" +
	"i/IdOVeO589KXwJzEJmKiswN9zKo9KGgAlKS05zohjv40AOCAs+8Q2lOJjRMq4Ji\n" +
	"z21qor5e/5+NnGY+2p4A7PbN+QnDdRC3y16dESRN50o5x6CwUWQO74+uRjrAWYCm\n" +
	"f/Y7qdOf5zZbY21n8KnLcFOsKhwv4t40Y/LQqN/L\n" +
	"-----END CERTIFICATE-----"
var ekuWrongValuesTimeLeaf = parseCertificateFromString(ekuWrongValuesTimeLeafPem)

func TestFailEkuWrongValuesTimeLeaf(t *testing.T) {
	err := validateLeafCertificate(ekuWrongValuesTimeLeaf, x509.ExtKeyUsageTimeStamping)
	assertErrorEqual("timestamp signing certificate with subject \"CN=Hello\" must have and only have TimeStamping as extended key usage", err, t)
}

var ekuMissingTimeStampingLeafPem = "-----BEGIN CERTIFICATE-----\n" +
	"MIICzDCCAbSgAwIBAgIJAJtYOfTu82KRMA0GCSqGSIb3DQEBCwUAMBAxDjAMBgNV\n" +
	"BAMMBUhlbGxvMCAXDTIyMDYyNTAzMTMxM1oYDzIxMjIwNjAxMDMxMzEzWjAQMQ4w\n" +
	"DAYDVQQDDAVIZWxsbzCCASIwDQYJKoZIhvcNAQEBBQADggEPADCCAQoCggEBALQN\n" +
	"GJKHE6cdcmrHkxXOTawWgYEF1X42IOK7gAXFg+KBPHPw4npDjUclLX0sY3XjBuhT\n" +
	"wI5DRATSNTV2ba3+DpFuH3D+Hbfjil91AG8XzormUPOOCbZqJxSKYAIZfPQGdUvV\n" +
	"UBulnbDsije00HoNZ03IvdjxbB/9y6a3qQEvIUaEjaZBH3s/YYQIiEmKu6eDpj3R\n" +
	"PnUcrP5b7jBMA/Vb8joLM0InzqGPRLPFAPf5womAjxZSsrgyVeA1xSm+6KtXMmaA\n" +
	"IKYwNVAOnhfqgUk0tlaRyXXji2T1M9w9l5XUA1iNOMcjTUTfFa5KW7c0TLTcK6vW\n" +
	"Eq1BEXUEw7HP7DQUjycCAwEAAaMnMCUwDgYDVR0PAQH/BAQDAgeAMBMGA1UdJQQM\n" +
	"MAoGCCsGAQUFBwMJMA0GCSqGSIb3DQEBCwUAA4IBAQCSr6A/YAMd6lisgipR0UCA\n" +
	"4Ye/1kl0jglT7stLTfftSeXgCKXYlwus9VSpZBtg+RvJkihlLNT6vtsiTMfJUBBc\n" +
	"jALLKYUQuCw9sReAbfvecIfc2bUve6X8isLWDVnxlC1udx2WG3lIfW2Sgs/dYeZW\n" +
	"yqLTagK5GLlDfg9gBpHLmQYOmshhI85ObOioUAiWTW+S6mx4Bphgl7dlcUabJxEJ\n" +
	"MpJJiGPkUUUCuYkp31E7S4JRbSXSkaHefZxB5fvhlbnACeqnOtMG/IKaTjCUemkK\n" +
	"ZRmJ0Al1PTWs+Dn8zLzexP/LkmQZU/FUMxeat/dAnc2blDbVnAsvcvnutXGHoZH5\n" +
	"-----END CERTIFICATE-----"
var ekuMissingTimeStampingLeaf = parseCertificateFromString(ekuMissingTimeStampingLeafPem)

func TestFailEkuMissingTimeStampingLeaf(t *testing.T) {
	err := validateLeafCertificate(ekuMissingTimeStampingLeaf, x509.ExtKeyUsageTimeStamping)
	assertErrorEqual("timestamp signing certificate with subject \"CN=Hello\" must have and only have TimeStamping as extended key usage", err, t)
}

// ---------------- Utility Methods ----------------

func parseCertificateFromString(certPem string) *x509.Certificate {
	stringAsBytes := []byte(certPem)
	cert, _ := parseCertificates(stringAsBytes)
	return cert[0]
}

func assertErrorEqual(expected string, err error, t *testing.T) {
	if err == nil || expected != err.Error() {
		t.Fatalf("Expected error \"%v\" but was \"%v\"", expected, err)
	}
}

func TestValidateLeafKeyUsage(t *testing.T) {
	extensions := []pkix.Extension{{
		Id:       asn1.ObjectIdentifier{2, 5, 29, 15}, // OID for KeyUsage
		Critical: true,
	}}

	tests := []struct {
		name           string
		cert           *x509.Certificate
		expectedErrMsg string
	}{
		{
			name: "Valid DigitalSignature usage",
			cert: &x509.Certificate{
				Subject:    pkix.Name{CommonName: "Test CN"},
				KeyUsage:   x509.KeyUsageDigitalSignature,
				Extensions: extensions,
			},
			expectedErrMsg: "",
		},
		{
			name: "Valid ContentCommitment usage",
			cert: &x509.Certificate{
				Subject:    pkix.Name{CommonName: "Test CN"},
				KeyUsage:   x509.KeyUsageDigitalSignature | x509.KeyUsageContentCommitment,
				Extensions: extensions,
			},
<<<<<<< HEAD
			expectedErrMsg: "the certificate with subject \"CN=Test CN\" is invalid. The key usage must be \"Digital Signature\" only, but found \"ContentCommitment\"",
=======
			expectedErrMsg: "",
>>>>>>> 356b30e9
		},
		{
			name: "Missing DigitalSignature usage",
			cert: &x509.Certificate{
				Subject:    pkix.Name{CommonName: "Test CN"},
				KeyUsage:   x509.KeyUsageCertSign,
				Extensions: extensions,
			},
			expectedErrMsg: "the certificate with subject \"CN=Test CN\" is invalid. The key usage must have the bit positions for \"Digital Signature\" set",
		},
		{
			name: "Invalid KeyEncipherment usage",
			cert: &x509.Certificate{
				Subject:    pkix.Name{CommonName: "Test CN"},
				KeyUsage:   x509.KeyUsageDigitalSignature | x509.KeyUsageKeyEncipherment,
				Extensions: extensions,
			},
			expectedErrMsg: "the certificate with subject \"CN=Test CN\" is invalid. The key usage must be \"Digital Signature\" only, but found \"KeyEncipherment\"",
		},
		{
			name: "Multiple Invalid usages",
			cert: &x509.Certificate{
				Subject:    pkix.Name{CommonName: "Test CN"},
				KeyUsage:   x509.KeyUsageDigitalSignature | x509.KeyUsageKeyEncipherment | x509.KeyUsageDataEncipherment | x509.KeyUsageKeyAgreement | x509.KeyUsageCertSign | x509.KeyUsageCRLSign | x509.KeyUsageEncipherOnly | x509.KeyUsageDecipherOnly | x509.KeyUsageEncipherOnly | x509.KeyUsageDecipherOnly,
				Extensions: extensions,
			},
			expectedErrMsg: "the certificate with subject \"CN=Test CN\" is invalid. The key usage must be \"Digital Signature\" only, but found \"KeyEncipherment\", \"DataEncipherment\", \"KeyAgreement\", \"CertSign\", \"CRLSign\", \"EncipherOnly\", \"DecipherOnly\"",
		},
	}

	for _, tt := range tests {
		t.Run(tt.name, func(t *testing.T) {
			err := validateLeafKeyUsage(tt.cert, false)
			if err != nil && tt.expectedErrMsg == "" {
				t.Fatalf("expected no error, but got: %s", err)
			} else if err == nil && tt.expectedErrMsg != "" {
				t.Fatalf("expected error %q, but got none", tt.expectedErrMsg)
			} else if err != nil && err.Error() != tt.expectedErrMsg {
				t.Fatalf("expected error %q, but got: %s", tt.expectedErrMsg, err)
			}
		})
	}
}<|MERGE_RESOLUTION|>--- conflicted
+++ resolved
@@ -759,11 +759,7 @@
 				KeyUsage:   x509.KeyUsageDigitalSignature | x509.KeyUsageContentCommitment,
 				Extensions: extensions,
 			},
-<<<<<<< HEAD
-			expectedErrMsg: "the certificate with subject \"CN=Test CN\" is invalid. The key usage must be \"Digital Signature\" only, but found \"ContentCommitment\"",
-=======
 			expectedErrMsg: "",
->>>>>>> 356b30e9
 		},
 		{
 			name: "Missing DigitalSignature usage",
